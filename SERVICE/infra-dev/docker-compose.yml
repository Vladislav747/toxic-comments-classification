--- conflicted
+++ resolved
@@ -2,10 +2,7 @@
 
 services:
   backend:
-<<<<<<< HEAD
-=======
     platform: linux/amd64
->>>>>>> 57c8fb8f
     build:
       context: ../backend/
       dockerfile: Dockerfile
@@ -23,17 +20,11 @@
       test: ["CMD", "curl", "-f", "http://localhost:8000/"]
       interval: 10s
       timeout: 5s
-<<<<<<< HEAD
-      retries: 10
-
-  frontend:
-=======
       retries: 3
       start_period: 10s
 
   frontend:
     platform: linux/amd64
->>>>>>> 57c8fb8f
     build:
       context: ../frontend/
       dockerfile: Dockerfile
@@ -44,21 +35,11 @@
     environment:
       - BACKEND_URL=http://backend:8000
     volumes:
-<<<<<<< HEAD
-      - logs_volume:/app/logs/frontend
-=======
       - logs_volume:/app/logs
->>>>>>> 57c8fb8f
       - ../frontend:/app
     depends_on:
       backend:
         condition: service_healthy
-<<<<<<< HEAD
-    deploy:
-      update_config:
-        delay: 5s
-=======
->>>>>>> 57c8fb8f
 
 volumes:
   models_volume:
