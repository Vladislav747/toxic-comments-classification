--- conflicted
+++ resolved
@@ -20,12 +20,8 @@
     LOG_FILE_PATH,
     when="midnight",
     interval=1,
-<<<<<<< HEAD
-    backupCount=7
-=======
     backupCount=7,
     delay=True
->>>>>>> 57c8fb8f
 )
 timed_handler.setLevel(logging.INFO)
 timed_handler.setFormatter(file_formatter)
