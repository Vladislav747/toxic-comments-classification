--- conflicted
+++ resolved
@@ -1,19 +1,13 @@
 import asyncio
 import datetime as dt
 import os
-<<<<<<< HEAD
 from uuid import UUID
 
-import joblib
+import cloudpickle
 import pandas as pd
 from fastapi import BackgroundTasks
 
-from background_tasks import train_and_save_model_task, prepare_predict_data
-=======
-import cloudpickle
-from concurrent.futures import ProcessPoolExecutor
-
->>>>>>> 267f977e
+from background_tasks import prepare_predict_data
 from exceptions import (
     ModelIDAlreadyExistsError,
     ModelNotFoundError,
@@ -27,7 +21,6 @@
 from serializers.trainer import (
     MessageResponse,
     GetStatusResponse,
-<<<<<<< HEAD
     PredictResponse,
     MLModel,
     MLModelConfig
@@ -38,14 +31,7 @@
     active_processes,
     DEFAULT_MODEL_NAMES
 )
-=======
-    PredictRequest,
-    ModelListResponse,
-    PredictResponse,
-)
-from utils.trainer import make_pipeline_from_config
-from settings.app_config import AppConfig, active_processes
->>>>>>> 267f977e
+from utils.trainer import train_and_save_model_task
 
 
 class TrainerService:
@@ -78,7 +64,6 @@
 
         model_id = model_config.id
 
-<<<<<<< HEAD
         if model_id in self.models:
             raise ModelIDAlreadyExistsError(model_id)
 
@@ -138,78 +123,21 @@
         self.bg_tasks_store[bg_task_id].updated_at = dt.datetime.now()
 
         self.bg_tasks_service.rotate_tasks()
-=======
-        response_list = []
-        for task, item in zip(
-            asyncio.as_completed(tasks),
-            unique_fit_items_list
-        ):
-            config = item.config
-            model_id = config.id
-            model_type = config.ml_model_type
-            try:
-                model = await task
-                active_processes.value -= 1
-
-                model_file_path = (
-                    self.app_config.models_dir_path / f"{model_id}.cloudpickle"
-                )
-                with model_file_path.open('wb') as f:
-                    cloudpickle.dump(model, f)
-
-                self.models[model_id] = {
-                    "type": model_type,
-                    "saved_model_file_path": model_file_path
-                }
-
-                response_list.append(MessageResponse(
-                    message=f"Model '{item.config.id}' trained and saved."
-                ))
-            except InvalidFitPredictDataError as e:
-                response_list.append(MessageResponse(
-                    message=f"Model '{item.config.id}' failed: {e.detail}"
-                ))
-            except Exception as e:
-                response_list.append(MessageResponse(
-                    message=(
-                        f"Model '{item.config.id}' unexpected error: {str(e)}"
-                    )
-                ))
-
-        return response_list
-
-    def _train_model(self, data: FitRequest):
-        try:
-            pipe = make_pipeline_from_config(data.config)
-            pipe.fit(data.X, data.y)
-        except ValueError as e:
-            raise InvalidFitPredictDataError(e.args[0])
-
-        return pipe
->>>>>>> 267f977e
 
     async def load_model(self, model_id: str) -> list[MessageResponse]:
         if len(self.loaded_models) == self.app_config.models_max_cnt:
             raise ModelsLimitExceededError()
         if model_id not in self.models:
             raise ModelNotFoundError(model_id)
-<<<<<<< HEAD
         if not self.models[model_id].is_trained:
             raise ModelNotTrainedError(model_id)
 
-        self.loaded_models[model_id] = (
-            joblib.load(self.models[model_id].saved_model_file_path)
-        )
+        with self.models[model_id].saved_model_file_path.open('rb') as f:
+            self.loaded_models[model_id] = cloudpickle.load(f)
+
         return [MessageResponse(
             message=f"Модель '{model_id}' загружена в память."
         )]
-=======
-        
-        with self.models[model_id].get("saved_model_file_path").open('rb') as f:
-            self.loaded_models[model_id] = cloudpickle.load(f)
-
-        return [MessageResponse(message=f"Model '{model_id}' loaded.")]
->>>>>>> 267f977e
 
     async def get_status(self) -> list[GetStatusResponse]:
         return [
