--- conflicted
+++ resolved
@@ -47,7 +47,6 @@
 class PredictResponse(BaseModel):
     predictions: list[int]
 
-<<<<<<< HEAD
 
 class MLModelInListResponse(BaseModel):
     id: str
@@ -57,7 +56,7 @@
 
 class MLModel(MLModelInListResponse):
     saved_model_file_path: Path | None = None
-=======
+
+
 class PredictScoresResponse(BaseModel):
-    scores: list[float]
->>>>>>> ef2b2f5a
+    scores: list[float]